from typing import Optional
from urllib.parse import urljoin
<<<<<<< HEAD
from rate_limiter import load_rate_limiter_scripts
=======
import logging
import sys
import json
import os

>>>>>>> 690a5f64
from fastapi import Depends, FastAPI, Request, Response, Query
from dynaconf import settings
from auth.helpers import rate_limit_auth_check, inject_rate_limit_fail_response, incr_success_calls_count
from auth.redis_conn import RedisPoolCache as AuthRedisPoolCache
from auth.data_models import RateLimitAuthCheck, UserStatusEnum
from fastapi.staticfiles import StaticFiles
from fastapi.middleware.cors import CORSMiddleware
<<<<<<< HEAD
from redis import asyncio as aioredis
from redis_conn import RedisPoolCache
from file_utils import read_json_file
from redis_keys import (
    uniswap_pair_cached_recent_logs, uniswap_pair_contract_tokens_addresses,
    uniswap_V2_summarized_snapshots_zset, uniswap_V2_snapshot_at_blockheight,
    uniswap_v2_daily_stats_snapshot_zset, uniswap_V2_daily_stats_at_blockheight,
    uniswap_v2_tokens_snapshot_zset, uniswap_V2_tokens_at_blockheight
=======
from dynaconf import settings
import coloredlogs
from redis import asyncio as aioredis
import aiohttp
from web3 import Web3

import redis_keys
from redis_conn import RedisPoolCache
from file_utils import read_json_file
from redis_keys import (
    uniswap_pair_cached_recent_logs,uniswap_pair_contract_tokens_addresses,
    uniswap_V2_summarized_snapshots_zset, uniswap_V2_snapshot_at_blockheight,
    uniswap_v2_daily_stats_snapshot_zset, uniswap_V2_daily_stats_at_blockheight,
    uniswap_v2_tokens_snapshot_zset,uniswap_V2_tokens_at_blockheight
>>>>>>> 690a5f64

)
from utility_functions import (
    number_to_abbreviated_string,
    retrieve_payload_data
)
<<<<<<< HEAD
from web3 import Web3
from eth_utils import to_checksum_address
import logging
import sys
import json
import os
import coloredlogs
import aiohttp
import redis_keys
=======
>>>>>>> 690a5f64

REDIS_CONN_CONF = {
    "host": settings['redis']['host'],
    "port": settings['redis']['port'],
    "password": settings['redis']['password'],
    "db": settings['redis']['db']
}

SNAPSHOT_STATUS_MAP = {
    1: "SNAPSHOT_COMMIT_PENDING",
    2: "TX_ACK_PENDING",
    3: "TX_CONFIRMATION_PENDING",
    4: "TX_CONFIRMED"
}

formatter = logging.Formatter(u"%(levelname)-8s %(name)-4s %(asctime)s,%(msecs)d %(module)s-%(funcName)s: %(message)s")

stdout_handler = logging.StreamHandler(sys.stdout)
stdout_handler.setLevel(logging.DEBUG)
stderr_handler = logging.StreamHandler(sys.stderr)
stderr_handler.setLevel(logging.ERROR)

rest_logger = logging.getLogger(__name__)
rest_logger.setLevel(logging.DEBUG)
rest_logger.addHandler(stdout_handler)
rest_logger.addHandler(stderr_handler)
coloredlogs.install(level='DEBUG', logger=rest_logger, stream=sys.stdout)

# setup CORS origins stuff
origins = ["*"]
app = FastAPI()
app.add_middleware(
    CORSMiddleware,
    allow_origins=origins,
    allow_credentials=True,
    allow_methods=["*"],
    allow_headers=["*"]
)

try:
    os.stat(os.getcwd() + '/static')
except:
    os.mkdir(os.getcwd() + '/static')

app.mount("/static", StaticFiles(directory="static"), name="static")


@app.on_event('startup')
async def startup_boilerplate():
<<<<<<< HEAD
    app.state.aioredis_pool = RedisPoolCache(pool_size=100)
    await app.state.aioredis_pool.populate()
    app.state.redis_pool = app.state.aioredis_pool._aioredis_pool
    app.state.auth_aioredis_singleton = AuthRedisPoolCache(pool_size=100)
    await app.state.auth_aioredis_singleton.populate()
    app.state.auth_aioredis_pool = app.state.auth_aioredis_singleton._aioredis_pool
    app.state.core_settings = settings
    app.state.local_user_cache = dict()
    await load_rate_limiter_scripts(app.state.auth_aioredis_pool)

=======
    app.aioredis_pool = RedisPoolCache(pool_size=100)
    await app.aioredis_pool.populate()
    app.redis_pool = app.aioredis_pool._aioredis_pool
>>>>>>> 690a5f64

def project_namespace_inject(request: Request, stream: str = Query(default='pair_total_reserves')):
    """
        This dependency injection is meant to support multiple 'streams' of snapshots submitted to Audit Protocol core.
        for eg. pair total reserves, pair trades etc. Effectively, it injects namespaces into a project ID
    """
    pair_contract_address = request.path_params['pair_contract_address']
    audit_project_id = f'uniswap_pairContract_{stream}_{pair_contract_address}_{settings.NAMESPACE}'
    return audit_project_id

<<<<<<< HEAD
#TODO: This will not be required unless we are serving archived data.
=======
>>>>>>> 690a5f64
async def save_request_data(
        request: Request,
        request_id: str,
        max_count: int,
        from_height: int,
        to_height: int,
        data,
        project_id: str,
):
    # Acquire redis connection
    request_info_key = f"pendingRequestInfo:{request_id}"
    redis_conn = await request.app.redis_pool
    request_info_data = {
        'maxCount': max_count,
        'fromHeight': from_height,
        'toHeight': to_height,
        'data': data,
        'projectId': project_id
    }
    request_info_json = json.dumps(request_info_data)
    _ = await redis_conn.set(request_info_key, request_info_json)

async def delete_request_data(
        request: Request,
        request_id: str
):
    request_info_key = f"pendingRequestInfo:{request_id}"
    redis_conn = await request.app.redis_pool

    # Delete the request info data
    _ = await redis_conn.delete(key=request_info_key)

@app.get('/snapshots/{pair_contract_address:str}')
async def get_past_snapshots(
        request: Request,
        response: Response,
        maxCount: Optional[int] = Query(None),
        audit_project_id: str = Depends(project_namespace_inject),
        data: Optional[str] = Query('false'),
        rate_limit_auth_dep: RateLimitAuthCheck = Depends(rate_limit_auth_check)
):
    if not (
            rate_limit_auth_dep.rate_limit_passed and
            rate_limit_auth_dep.authorized and
            rate_limit_auth_dep.owner.active == UserStatusEnum.active
    ):
        return inject_rate_limit_fail_response(rate_limit_auth_dep)
    if maxCount > 100:
        return {"error": "Data being queried is more than 100 snapshots. Querying data for upto last 100 snapshots is supported."}
    max_count = 10 if not maxCount else maxCount
    last_block_height_url = urljoin(settings.AUDIT_PROTOCOL_ENGINE.URL, f'/{audit_project_id}/payloads/height')
    async with aiohttp.ClientSession() as session:
        async with session.get(url=last_block_height_url) as resp:
            rest_json = await resp.json()
            last_block_height = rest_json.get('height')
    to_block = last_block_height
    if to_block < max_count or max_count == -1:
        from_block = 1
    else:
        from_block = to_block - (max_count - 1)
    if not data:
        data = 'false'
    if not (data.lower() == 'true' or data.lower() == 'false'):
        data = False
    else:
        data = data.lower()
    query_params = {'from_height': from_block, 'to_height': to_block, 'data': data}
    range_fetch_url = urljoin(settings.AUDIT_PROTOCOL_ENGINE.URL, f'/{audit_project_id}/payloads')
    async with aiohttp.ClientSession() as session:
        async with session.get(url=range_fetch_url, params=query_params) as resp:
            resp_json = await resp.json()
            if isinstance(resp_json, dict):
                if 'requestId' in resp_json.keys():
                    # Save the data for this requestId
                    _ = await save_request_data(
                        request=request,
                        request_id=resp_json['requestId'],
                        max_count=max_count,
                        from_height=from_block,
                        to_height=to_block,
                        project_id=audit_project_id,
                        data=data
                    )
            auth_redis_conn: aioredis.Redis = request.app.state.auth_aioredis_pool
            await incr_success_calls_count(auth_redis_conn, rate_limit_auth_dep)
            return resp_json

<<<<<<< HEAD

def get_tokens_liquidity_for_sort(pairData):
    return pairData["token0LiquidityUSD"] + pairData["token1LiquidityUSD"]


@app.get('/pair_address')
async def get_pair_contract_from_tokens(
        request: Request,
        response: Response,
        token0: str,
        token1: str,
        rate_limit_auth_dep: RateLimitAuthCheck = Depends(rate_limit_auth_check)

):
    if not (
            rate_limit_auth_dep.rate_limit_passed and
            rate_limit_auth_dep.authorized and
            rate_limit_auth_dep.owner.active == UserStatusEnum.active
    ):
        return inject_rate_limit_fail_response(rate_limit_auth_dep)

    redis_conn: aioredis.Redis = request.app.state.redis_pool
    redis_token_hashmap = f'uniswap:pairContract:{settings.NAMESPACE}:tokensPairMap'
    token0_normalized = to_checksum_address(token0)
    token1_normalized = to_checksum_address(token1)
    pair_return = None
    pair1 = await redis_conn.hget(redis_token_hashmap, f'{token0_normalized}-{token1_normalized}')
    if not pair1:
        pair2 = await redis_conn.hget(redis_token_hashmap, f'{token1_normalized}-{token0_normalized}')
        if pair2:
            pair_return = pair2
    elif pair1.decode('utf-8') == '0x0000000000000000000000000000000000000000':
        pass  # do nothing
    auth_redis_conn: aioredis.Redis = request.app.state.auth_aioredis_pool
    await incr_success_calls_count(auth_redis_conn, rate_limit_auth_dep)
    return {
        'data': {
            'pairContractAddress': None if not pair_return else pair_return.decode('utf-8')
        }
    }


@app.get('/v2-pair/{pair_contract_address}')
async def get_single_v2_pair_data(
        request: Request,
        response: Response,
        pair_contract_address: str,
        rate_limit_auth_dep: RateLimitAuthCheck = Depends(rate_limit_auth_check)
):
    if not (
            rate_limit_auth_dep.rate_limit_passed and
            rate_limit_auth_dep.authorized and
            rate_limit_auth_dep.owner.active == UserStatusEnum.active
    ):
        return inject_rate_limit_fail_response(rate_limit_auth_dep)
    redis_conn = request.app.state.redis_pool
    latest_v2_summary_snapshot = await redis_conn.zrevrange(
        name=uniswap_V2_summarized_snapshots_zset,
        start=0,
        end=0,
        withscores=True
    )
    if len(latest_v2_summary_snapshot) < 1:
        return {'data': None}

    latest_snapshot_cid_details, latest_snapshot_blockheight = latest_v2_summary_snapshot[0]
    latest_payload = json.loads(latest_snapshot_cid_details.decode('utf-8'))
    latest_payload_cid = latest_payload.get("cid")

    v2_pairs_snapshot_data = await redis_conn.get(
        name=uniswap_V2_snapshot_at_blockheight.format(int(latest_snapshot_blockheight))
    )
    if not v2_pairs_snapshot_data:
        # fetch from ipfs
        v2_pairs_snapshot_data = await retrieve_payload_data(latest_payload_cid, redis_conn)

    auth_redis_conn: aioredis.Redis = request.app.state.auth_aioredis_pool
    await incr_success_calls_count(auth_redis_conn, rate_limit_auth_dep)

    # even ipfs doesn't have the data, return empty
    if not v2_pairs_snapshot_data:
        return {'data': None}

    pair_entry_filter = filter(
        lambda x: x['contractAddress'].lower() == pair_contract_address.lower(),
        json.loads(v2_pairs_snapshot_data)['data']
    )
    try:
        pair_snapshot_data = next(pair_entry_filter)
    except StopIteration:
        return {'data': None}
    else:
        return {'data': pair_snapshot_data}


=======
def get_tokens_liquidity_for_sort(pairData):
    return pairData["token0LiquidityUSD"] + pairData["token1LiquidityUSD"]

>>>>>>> 690a5f64
@app.get('/v1/api/v2-pairs')
@app.get('/v2-pairs')
async def get_v2_pairs_data(
        request: Request,
        response: Response,
        rate_limit_auth_dep: RateLimitAuthCheck = Depends(rate_limit_auth_check)
):
    if not (
            rate_limit_auth_dep.rate_limit_passed and
            rate_limit_auth_dep.authorized and
            rate_limit_auth_dep.owner.active == UserStatusEnum.active
    ):
        return inject_rate_limit_fail_response(rate_limit_auth_dep)

    redis_conn = request.app.state.redis_pool
    latest_v2_summary_snapshot = await redis_conn.zrevrange(
        name=uniswap_V2_summarized_snapshots_zset,
        start=0,
        end=0,
        withscores=True
    )

    if len(latest_v2_summary_snapshot) < 1:
        return {'data': None}

    latest_payload, latest_block_height = latest_v2_summary_snapshot[0]
    latest_payload = json.loads(latest_payload.decode('utf-8'))
    latest_payload_cid = latest_payload.get("cid")
    tx_hash = latest_payload.get("txHash")
    tx_status = latest_payload.get("txStatus")
    prev_tx_hash = latest_payload.get("prevTxHash")
    begin_block_height_24h = latest_payload.get("begin_block_height_24h")
    begin_block_timestamp_24h = latest_payload.get("begin_block_timestamp_24h")
    begin_block_height_7d = latest_payload.get("begin_block_height_7d")
    begin_block_timestamp_7d = latest_payload.get("begin_block_timestamp_7d")

    snapshot_data = await redis_conn.get(
        name=uniswap_V2_snapshot_at_blockheight.format(int(latest_block_height))
    )
    if not snapshot_data:
        # fetch from ipfs
        snapshot_data = await retrieve_payload_data(latest_payload_cid, redis_conn)

    # even ipfs doesn't have the data, return empty
    if not snapshot_data:
        return {'data': None}

    data = json.loads(snapshot_data)["data"]
    data.sort(key=get_tokens_liquidity_for_sort, reverse=True)

    auth_redis_conn: aioredis.Redis = request.app.state.auth_aioredis_pool
    await incr_success_calls_count(auth_redis_conn, rate_limit_auth_dep)
    if "/v1/api" in request.url._url:
        return {
            "data": data, "txHash": tx_hash, "cid": latest_payload_cid,
            "txStatus": SNAPSHOT_STATUS_MAP[tx_status], "prevTxHash": prev_tx_hash,
            "block_height": data[0].get("block_height", None), "block_timestamp": data[0].get("block_timestamp", None),
            "begin_block_height_24h": begin_block_height_24h, "begin_block_timestamp_24h": begin_block_timestamp_24h,
            "begin_block_height_7d": begin_block_height_7d, "begin_block_timestamp_7d": begin_block_timestamp_7d
        }
    else:
        return data


@app.get('/v1/api/v2-pairs/snapshots')
@app.get('/v2-pairs/snapshots')
async def get_v2_pairs_snapshots(
<<<<<<< HEAD
        request: Request,
        response: Response,
        rate_limit_auth_dep: RateLimitAuthCheck = Depends(rate_limit_auth_check)
=======
    request: Request,
    response: Response
>>>>>>> 690a5f64
):
    if not (
            rate_limit_auth_dep.rate_limit_passed and
            rate_limit_auth_dep.authorized and
            rate_limit_auth_dep.owner.active == UserStatusEnum.active
    ):
        return inject_rate_limit_fail_response(rate_limit_auth_dep)
    redis_conn: aioredis.Redis = request.app.state.redis_pool

    auth_redis_conn: aioredis.Redis = request.app.state.auth_aioredis_pool
    await incr_success_calls_count(auth_redis_conn, rate_limit_auth_dep)
    return {
        'snapshots': list(map(
            lambda x: int(x[1]),
            await redis_conn.zrange(
                name=uniswap_V2_summarized_snapshots_zset,
                start=0,
                end=-1,
                withscores=True
            )
        ))
    }

@app.get('/v1/api/v2-pairs/{block_height:int}')
@app.get('/v2-pairs/{block_height:int}')
async def get_v2_pairs_at_block_height(
<<<<<<< HEAD
        request: Request,
        response: Response,
        block_height: int,
        rate_limit_auth_dep: RateLimitAuthCheck = Depends(rate_limit_auth_check)
=======
    request: Request,
    response: Response,
    block_height: int
>>>>>>> 690a5f64
):
    if not (
            rate_limit_auth_dep.rate_limit_passed and
            rate_limit_auth_dep.authorized and
            rate_limit_auth_dep.owner.active == UserStatusEnum.active
    ):
        return inject_rate_limit_fail_response(rate_limit_auth_dep)
    redis_conn: aioredis.Redis = request.app.state.redis_pool

    snapshot_data = await redis_conn.get(
        name=redis_keys.uniswap_V2_snapshot_at_blockheight.format(block_height)
    )

    latest_payload = await redis_conn.zrangebyscore(
        name=redis_keys.uniswap_V2_summarized_snapshots_zset,
        min=block_height,
        max=block_height,
        withscores=False
    )

    if len(latest_payload) < 1:
        return {'data': None}

    latest_payload = json.loads(latest_payload[0].decode('utf-8'))
    payload_cid = latest_payload.get("cid")
    tx_hash = latest_payload.get("txHash")
    tx_status = latest_payload.get("txStatus")
    prev_tx_hash = latest_payload.get("prevTxHash")
    begin_block_height_24h = latest_payload.get("begin_block_height_24h")
    begin_block_timestamp_24h = latest_payload.get("begin_block_timestamp_24h")
    begin_block_height_7d = latest_payload.get("begin_block_height_7d")
    begin_block_timestamp_7d = latest_payload.get("begin_block_timestamp_7d")

    # serve redis cache
    if snapshot_data:
        data = json.loads(snapshot_data)['data']
        data.sort(key=get_tokens_liquidity_for_sort, reverse=True)
        if "/v1/api" in request.url._url:
            return {
                "data": data, "txHash": tx_hash, "cid": payload_cid,
                "txStatus": SNAPSHOT_STATUS_MAP[tx_status], "prevTxHash": prev_tx_hash,
                "block_height": block_height, "block_timestamp": data[0].get("block_timestamp", None),
                "begin_block_height_24h": begin_block_height_24h,
                "begin_block_timestamp_24h": begin_block_timestamp_24h,
                "begin_block_height_7d": begin_block_height_7d, "begin_block_timestamp_7d": begin_block_timestamp_7d
            }
        else:
            return data

    # fetch from ipfs
    payload_data = await retrieve_payload_data(payload_cid, redis_conn)

    if not payload_data:
        payload_data = {"data": None}

    payload_data = json.loads(payload_data)['data']
    payload_data.sort(key=get_tokens_liquidity_for_sort, reverse=True)

    auth_redis_conn: aioredis.Redis = request.app.state.auth_aioredis_pool
    await incr_success_calls_count(auth_redis_conn, rate_limit_auth_dep)

    if "/v1/api" in request.url._url:
        return {
            "data": payload_data, "txHash": tx_hash, "cid": payload_cid,
            "block_height": block_height, "block_timestamp": payload_data[0].get("block_timestamp", None),
            "begin_block_height_24h": begin_block_height_24h, "begin_block_timestamp_24h": begin_block_timestamp_24h,
            "begin_block_height_7d": begin_block_height_7d, "begin_block_timestamp_7d": begin_block_timestamp_7d
        }
    else:
        return payload_data
<<<<<<< HEAD

=======
>>>>>>> 690a5f64

@app.get('/v1/api/v2-daily-stats/snapshots')
@app.get('/v2-daily-stats/snapshots')
async def get_v2_daily_stats_snapshot(
        request: Request,
        response: Response,
        rate_limit_auth_dep: RateLimitAuthCheck = Depends(rate_limit_auth_check)
):
    if not (
            rate_limit_auth_dep.rate_limit_passed and
            rate_limit_auth_dep.authorized and
            rate_limit_auth_dep.owner.active == UserStatusEnum.active
    ):
        return inject_rate_limit_fail_response(rate_limit_auth_dep)
    redis_conn: aioredis.Redis = request.app.state.redis_pool

    auth_redis_conn: aioredis.Redis = request.app.state.auth_aioredis_pool
    await incr_success_calls_count(auth_redis_conn, rate_limit_auth_dep)

    return {
        'snapshots': list(map(
            lambda x: int(x[1]),
            await redis_conn.zrange(
                name=uniswap_v2_daily_stats_snapshot_zset,
                start=0,
                end=-1,
                withscores=True
            )
        ))
    }


@app.get('/v1/api/v2-daily-stats/{block_height:int}')
@app.get('/v2-daily-stats/{block_height:int}')
async def get_v2_daily_stats_by_block(
        request: Request,
        response: Response,
        block_height: int,
        rate_limit_auth_dep: RateLimitAuthCheck = Depends(rate_limit_auth_check)
):
    if not (
            rate_limit_auth_dep.rate_limit_passed and
            rate_limit_auth_dep.authorized and
            rate_limit_auth_dep.owner.active == UserStatusEnum.active
    ):
        return inject_rate_limit_fail_response(rate_limit_auth_dep)
    redis_conn: aioredis.Redis = request.app.state.redis_pool
    latest_payload = await redis_conn.zrangebyscore(
        name=uniswap_v2_daily_stats_snapshot_zset,
        min=block_height,
        max=block_height,
        withscores=False
    )

    if len(latest_payload) < 1:
        return {'data': None}

    latest_payload = json.loads(latest_payload[0].decode('utf-8'))
    payload_cid = latest_payload.get("cid")
    tx_hash = latest_payload.get("txHash")
    tx_status = latest_payload.get("txStatus")
    prev_tx_hash = latest_payload.get("prevTxHash")
<<<<<<< HEAD
=======

>>>>>>> 690a5f64

    try:
        snapshot_data = await redis_conn.get(
            name=uniswap_V2_daily_stats_at_blockheight.format(block_height)
        )
        if not snapshot_data:
            # fetch from ipfs
            payload_cid = payload_cid.decode('utf-8') if type(payload_cid) == bytes else payload_cid
            snapshot_data = await retrieve_payload_data(payload_cid, redis_conn)

        # even ipfs doesn't have payload then exit
        if not snapshot_data:
            return {'data': None}

        snapshot_data = json.loads(snapshot_data)['data']

        daily_stats = {
            "volume24": {"currentValue": 0, "previousValue": 0, "change": 0},
            "tvl": {"currentValue": 0, "previousValue": 0, "change": 0},
            "fees24": {"currentValue": 0, "previousValue": 0, "change": 0}
        }
        for contract_obj in snapshot_data:
            if contract_obj:
                # aggregate trade volume and liquidity across all pairs
                daily_stats["volume24"]["currentValue"] += contract_obj["volume24"]["currentValue"]
                daily_stats["volume24"]["previousValue"] += contract_obj["volume24"]["previousValue"]

                daily_stats["tvl"]["currentValue"] += contract_obj["tvl"]["currentValue"]
                daily_stats["tvl"]["previousValue"] += contract_obj["tvl"]["previousValue"]

                daily_stats["fees24"]["currentValue"] += contract_obj["fees24"]["currentValue"]
                daily_stats["fees24"]["previousValue"] += contract_obj["fees24"]["previousValue"]

        # calculate percentage change
        if daily_stats["volume24"]["previousValue"] != 0:
<<<<<<< HEAD
            daily_stats["volume24"]["change"] = daily_stats["volume24"]["currentValue"] - daily_stats["volume24"][
                "previousValue"]
            daily_stats["volume24"]["change"] = daily_stats["volume24"]["change"] / daily_stats["volume24"][
                "previousValue"] * 100
=======
            daily_stats["volume24"]["change"] = daily_stats["volume24"]["currentValue"] - daily_stats["volume24"]["previousValue"]
            daily_stats["volume24"]["change"] = daily_stats["volume24"]["change"] / daily_stats["volume24"]["previousValue"] * 100
>>>>>>> 690a5f64

        if daily_stats["tvl"]["previousValue"] != 0:
            daily_stats["tvl"]["change"] = daily_stats["tvl"]["currentValue"] - daily_stats["tvl"]["previousValue"]
            daily_stats["tvl"]["change"] = daily_stats["tvl"]["change"] / daily_stats["tvl"]["previousValue"] * 100

        if daily_stats["fees24"]["previousValue"] != 0:
            daily_stats["fees24"]["change"] = daily_stats["fees24"]["currentValue"] - daily_stats["fees24"][
                "previousValue"]
            daily_stats["fees24"]["change"] = daily_stats["fees24"]["change"] / daily_stats["fees24"][
                "previousValue"] * 100

        # format output
        daily_stats["volume24"][
            "currentValue"] = f"US${number_to_abbreviated_string(round(daily_stats['volume24']['currentValue'], 2))}"
        daily_stats["volume24"][
            "previousValue"] = f"US${number_to_abbreviated_string(round(daily_stats['volume24']['previousValue'], 2))}"
        daily_stats["volume24"]["change"] = f"{round(daily_stats['volume24']['change'], 2)}%"

        daily_stats["tvl"][
            "currentValue"] = f"US${number_to_abbreviated_string(round(daily_stats['tvl']['currentValue'], 2))}"
        daily_stats["tvl"][
            "previousValue"] = f"US${number_to_abbreviated_string(round(daily_stats['tvl']['previousValue'], 2))}"
        daily_stats["tvl"]["change"] = f"{round(daily_stats['tvl']['change'], 2)}%"

        daily_stats["fees24"][
            "currentValue"] = f"US${number_to_abbreviated_string(round(daily_stats['fees24']['currentValue'], 2))}"
        daily_stats["fees24"][
            "previousValue"] = f"US${number_to_abbreviated_string(round(daily_stats['fees24']['previousValue'], 2))}"
        daily_stats["fees24"]["change"] = f"{round(daily_stats['fees24']['change'], 2)}%"

        if "/v1/api" in request.url._url:
            return {
                "data": daily_stats, "txHash": tx_hash, "cid": payload_cid,
                "txStatus": SNAPSHOT_STATUS_MAP[tx_status], "prevTxHash": prev_tx_hash,
<<<<<<< HEAD
                "block_height": snapshot_data[0].get("block_height", None),
                "block_timestamp": snapshot_data[0].get("block_timestamp", None)
=======
                "block_height": snapshot_data[0].get("block_height", None), "block_timestamp": snapshot_data[0].get("block_timestamp", None)
>>>>>>> 690a5f64
            }
        else:
            return daily_stats

    except Exception as err:
        print(f"Error in daily stats by block height err: {str(err)} ")
        return {
            'data': None
        }
    finally:
        auth_redis_conn: aioredis.Redis = request.app.state.auth_aioredis_pool
        await incr_success_calls_count(auth_redis_conn, rate_limit_auth_dep)

@app.get('/v2-pairs-recent-logs')
async def get_v2_pairs_recent_logs(
        request: Request,
        response: Response,
        pair_contract: str,
        rate_limit_auth_dep: RateLimitAuthCheck = Depends(rate_limit_auth_check)
):
    if not (
            rate_limit_auth_dep.rate_limit_passed and
            rate_limit_auth_dep.authorized and
            rate_limit_auth_dep.owner.active == UserStatusEnum.active
    ):
        return inject_rate_limit_fail_response(rate_limit_auth_dep)
    redis_conn = await request.app.state.redis_pool
    data = await redis_conn.get(uniswap_pair_cached_recent_logs.format(f"{Web3.toChecksumAddress(pair_contract)}"))

    if data:
        data = json.loads(data)
    else:
        data = {"error": "No data found"}

<<<<<<< HEAD
    auth_redis_conn: aioredis.Redis = request.app.state.auth_aioredis_pool
    await incr_success_calls_count(auth_redis_conn, rate_limit_auth_dep)

=======
>>>>>>> 690a5f64
    return data


@app.get('/v2-tokens-recent-logs')
async def get_v2_tokens_recent_logs(
        request: Request,
        response: Response,
        token_contract: str,
        rate_limit_auth_dep: RateLimitAuthCheck = Depends(rate_limit_auth_check)
):
    if not (
            rate_limit_auth_dep.rate_limit_passed and
            rate_limit_auth_dep.authorized and
            rate_limit_auth_dep.owner.active == UserStatusEnum.active
    ):
        return inject_rate_limit_fail_response(rate_limit_auth_dep)
    pair_tokens_addresses = {}
<<<<<<< HEAD
    all_pair_contracts = read_json_file('static/cached_pair_addresses.json', rest_logger)
    redis_conn = await request.app.state.redis_pool
=======
    all_pair_contracts = read_json_file('static/cached_pair_addresses.json',rest_logger)
    redis_conn = await request.app.redis_pool
>>>>>>> 690a5f64

    # get pair's token addresses ( pair -> token0, token1)
    redis_pipe = redis_conn.pipeline()
    pair_logs_keys = []
    for pair in all_pair_contracts:
        redis_pipe.hgetall(uniswap_pair_contract_tokens_addresses.format(Web3.toChecksumAddress(pair)))
        pair_logs_keys.append(uniswap_pair_cached_recent_logs.format(Web3.toChecksumAddress(pair)))
    tokens_address = await redis_pipe.execute()

    # map pair to token adresses
    for i in range(len(tokens_address)):
        pair_tokens_addresses[pair_logs_keys[i]] = tokens_address[i]

    # filter pairs whos have given token contract
    def filter_token(map):
        nonlocal token_contract
        token0 = map[b'token0Addr'].decode('utf-8')
        token1 = map[b'token1Addr'].decode('utf-8')
        token_contract = Web3.toChecksumAddress(token_contract)
        return token0 == token_contract or token1 == token_contract

    # filter by token address
<<<<<<< HEAD
    pair_tokens_addresses = {k: v for (k, v) in pair_tokens_addresses.items() if filter_token(v)}
=======
    pair_tokens_addresses = {k:v for (k,v) in pair_tokens_addresses.items() if filter_token(v)}
>>>>>>> 690a5f64

    # get recent logs of filtered pairs
    pairs_log = await redis_conn.mget(*pair_tokens_addresses.keys())

    temp = []
    for pair_log in pairs_log:
        pairs_log = json.loads(pair_log)
        temp += pairs_log
    pairs_log = sorted(temp, key=lambda d: d['timestamp'], reverse=True)
    if len(pairs_log) > 75:
        pairs_log = pairs_log[:75]

    auth_redis_conn: aioredis.Redis = request.app.state.auth_aioredis_pool
    await incr_success_calls_count(auth_redis_conn, rate_limit_auth_dep)

    return pairs_log

<<<<<<< HEAD

=======
>>>>>>> 690a5f64
def sort_on_liquidity(tokenData):
    return tokenData["liquidityUSD"]


@app.get('/v2-token/{token_addr}')
async def get_single_token_aggregate_data(
        request: Request,
        response: Response,
        token_addr: str,
        rate_limit_auth_dep: RateLimitAuthCheck = Depends(rate_limit_auth_check)
):
    if not (
            rate_limit_auth_dep.rate_limit_passed and
            rate_limit_auth_dep.authorized and
            rate_limit_auth_dep.owner.active == UserStatusEnum.active
    ):
        return inject_rate_limit_fail_response(rate_limit_auth_dep)
    redis_conn = await request.app.state.redis_pool

    latest_daily_stats_snapshot = await redis_conn.zrevrange(
        name=uniswap_v2_tokens_snapshot_zset,
        start=0,
        end=0,
        withscores=True
    )

    if len(latest_daily_stats_snapshot) < 1:
        return {'data': None}

    latest_payload, latest_block_height = latest_daily_stats_snapshot[0]
    latest_payload = json.loads(latest_payload)
    latest_payload_cid = latest_payload.get("cid")

    snapshot_data = await redis_conn.get(
        name=uniswap_V2_tokens_at_blockheight.format(int(latest_block_height))
    )
    if not snapshot_data:
        # fetch from ipfs
        latest_payload_cid = latest_payload_cid.decode('utf-8') if type(
            latest_payload_cid) == bytes else latest_payload_cid
        snapshot_data = await retrieve_payload_data(latest_payload_cid, redis_conn)

        # even ipfs doesn't have data, return empty
        if not snapshot_data:
            return {'data': None}
        data = json.loads(snapshot_data)['data']
    else:
        data = json.loads(snapshot_data)

    auth_redis_conn: aioredis.Redis = request.app.state.auth_aioredis_pool
    await incr_success_calls_count(auth_redis_conn, rate_limit_auth_dep)

    pair_entry_filter = filter(
        lambda x: x['contractAddress'].lower() == token_addr.lower(),
        data
    )
    try:
        token_snapshot_data = next(pair_entry_filter)
    except StopIteration:
        return {'data': None}
    else:
        return {'data': token_snapshot_data}


@app.get('/v1/api/v2-tokens')
@app.get('/v2-tokens')
async def get_v2_tokens(
<<<<<<< HEAD
        request: Request,
        response: Response,
        rate_limit_auth_dep: RateLimitAuthCheck = Depends(rate_limit_auth_check)
=======
    request: Request,
    response: Response
>>>>>>> 690a5f64
):
    if not (
            rate_limit_auth_dep.rate_limit_passed and
            rate_limit_auth_dep.authorized and
            rate_limit_auth_dep.owner.active == UserStatusEnum.active
    ):
        return inject_rate_limit_fail_response(rate_limit_auth_dep)
    redis_conn = await request.app.state.redis_pool

    latest_daily_stats_snapshot = await redis_conn.zrevrange(
        name=uniswap_v2_tokens_snapshot_zset,
        start=0,
        end=0,
        withscores=True
    )

    if len(latest_daily_stats_snapshot) < 1:
        return {'data': None}

    latest_payload, latest_block_height = latest_daily_stats_snapshot[0]
    latest_payload = json.loads(latest_payload.decode('utf-8'))
    latest_payload_cid = latest_payload.get("cid")
    tx_hash = latest_payload.get("txHash")
    tx_status = latest_payload.get("txStatus")
    prev_tx_hash = latest_payload.get("prevTxHash")

    snapshot_data = await redis_conn.get(
        name=uniswap_V2_tokens_at_blockheight.format(int(latest_block_height))
    )
    if not snapshot_data:
        # fetch from ipfs
        latest_payload_cid = latest_payload_cid.decode('utf-8') if type(
            latest_payload_cid) == bytes else latest_payload_cid
        snapshot_data = await retrieve_payload_data(latest_payload_cid, redis_conn)

        # even ipfs doesn't have data, return empty
        if not snapshot_data:
            return {'data': None}

        data = json.loads(snapshot_data)['data']
    else:
        data = json.loads(snapshot_data)

    data = create_v2_token_snapshot(data)

<<<<<<< HEAD
    auth_redis_conn: aioredis.Redis = request.app.state.auth_aioredis_pool
    await incr_success_calls_count(auth_redis_conn, rate_limit_auth_dep)

=======
>>>>>>> 690a5f64
    if "/v1/api" in request.url._url:
        return {
            "data": data, "txHash": tx_hash, "cid": latest_payload_cid,
            "txStatus": SNAPSHOT_STATUS_MAP[tx_status], "prevTxHash": prev_tx_hash,
            "block_height": data[0].get("block_height", None), "block_timestamp": data[0].get("block_timestamp", None)
        }
    else:
        return data

def create_v2_token_snapshot(data):
    data.sort(key=sort_on_liquidity, reverse=True)
    tokens_snapshot = []
    #for i in range(len(data)):
    for i,token_data in enumerate(data):
        tokens_snapshot.append({
            "index": i,
            "contract_address":token_data["contractAddress"],
            "name": token_data["name"],
            "symbol": token_data["symbol"],
            "liquidity": f"US${round(abs(token_data['liquidityUSD'])):,}",
            "volume_24h": f"US${round(abs(token_data['tradeVolumeUSD_24h'])):,}",
            "volume_7d":f"US${round(abs(token_data['tradeVolumeUSD_7d']))}",
            "price": f"US${round(abs(token_data['price']), 5):,}",
            "price_change_24h": f"{round(token_data['priceChangePercent_24h'], 2)}%",
            "block_height": int(token_data["block_height"]),
            "block_timestamp": int(token_data["block_timestamp"])
        })
    return tokens_snapshot

def create_v2_token_snapshot(data):
    data.sort(key=sort_on_liquidity, reverse=True)
    tokens_snapshot = []
    # for i in range(len(data)):
    for i, token_data in enumerate(data):
        tokens_snapshot.append({
            "index": i,
            "contract_address": token_data["contractAddress"],
            "name": token_data["name"],
            "symbol": token_data["symbol"],
            "liquidity": f"US${round(abs(token_data['liquidityUSD'])):,}",
            "volume_24h": f"US${round(abs(token_data['tradeVolumeUSD_24h'])):,}",
            "volume_7d": f"US${round(abs(token_data['tradeVolumeUSD_7d']))}",
            "price": f"US${round(abs(token_data['price']), 5):,}",
            "price_change_24h": f"{round(token_data['priceChangePercent_24h'], 2)}%",
            "block_height": int(token_data["block_height"]),
            "block_timestamp": int(token_data["block_timestamp"])
        })
    return tokens_snapshot


@app.get('/v1/api/v2-tokens/snapshots')
@app.get('/v2-tokens/snapshots')
async def get_v2_tokens_snapshots(
        request: Request,
        response: Response,
        rate_limit_auth_dep: RateLimitAuthCheck = Depends(rate_limit_auth_check)
):
    if not (
            rate_limit_auth_dep.rate_limit_passed and
            rate_limit_auth_dep.authorized and
            rate_limit_auth_dep.owner.active == UserStatusEnum.active
    ):
        return inject_rate_limit_fail_response(rate_limit_auth_dep)
    redis_conn: aioredis.Redis = request.app.state.redis_pool

    auth_redis_conn: aioredis.Redis = request.app.state.auth_aioredis_pool
    await incr_success_calls_count(auth_redis_conn, rate_limit_auth_dep)

    return {
        'snapshots': list(map(
            lambda x: int(x[1]),
            await redis_conn.zrange(
                name=uniswap_v2_tokens_snapshot_zset,
                start=0,
                end=-1,
                withscores=True
            )
        ))
    }

@app.get('/v1/api/v2-tokens/{block_height:int}')
@app.get('/v2-tokens/{block_height:int}')
async def get_v2_tokens_data_by_block(
        request: Request,
        response: Response,
        block_height: int,
        rate_limit_auth_dep: RateLimitAuthCheck = Depends(rate_limit_auth_check)
):
    if not (
            rate_limit_auth_dep.rate_limit_passed and
            rate_limit_auth_dep.authorized and
            rate_limit_auth_dep.owner.active == UserStatusEnum.active
    ):
        return inject_rate_limit_fail_response(rate_limit_auth_dep)
    redis_conn: aioredis.Redis = request.app.state.redis_pool
    latest_payload = await redis_conn.zrangebyscore(
        name=uniswap_v2_tokens_snapshot_zset,
        min=block_height,
        max=block_height,
        withscores=False
    )

    if len(latest_payload) < 1:
        return {'data': None}

    latest_payload = json.loads(latest_payload[0].decode('utf-8'))
    payload_cid = latest_payload.get("cid")
    txHash = latest_payload.get("txHash")
    txStatus = latest_payload.get("txStatus")
    prevTxHash = latest_payload.get("prevTxHash")

    snapshot_data = await redis_conn.get(
        name=uniswap_V2_tokens_at_blockheight.format(block_height)
    )
    if not snapshot_data:
        # fetch from ipfs
        snapshot_data = await retrieve_payload_data(payload_cid, redis_conn)

        # even ipfs doesn't have data, return empty
        if not snapshot_data:
            return {'data': None}

        snapshot_data = json.loads(snapshot_data)['data']
    else:
        snapshot_data = snapshot_data.decode('utf-8')
        snapshot_data = json.loads(snapshot_data)

    snapshot_data = create_v2_token_snapshot(snapshot_data)

<<<<<<< HEAD
    auth_redis_conn: aioredis.Redis = request.app.state.auth_aioredis_pool
    await incr_success_calls_count(auth_redis_conn, rate_limit_auth_dep)

=======
>>>>>>> 690a5f64
    if "/v1/api" in request.url._url:
        return {
            "data": snapshot_data, "txHash": txHash, "cid": payload_cid,
            "txStatus": SNAPSHOT_STATUS_MAP[txStatus], "prevTxHash": prevTxHash,
            "block_height": snapshot_data[0].get("block_height", None),
            "block_timestamp": snapshot_data[0].get("block_timestamp", None)
        }
    else:
        return snapshot_data

@app.get('/v1/api/v2-daily-stats')
@app.get('/v2-daily-stats')
async def get_v2_pairs_daily_stats(
        request: Request,
        response: Response,
        rate_limit_auth_dep: RateLimitAuthCheck = Depends(rate_limit_auth_check)
):
    if not (
            rate_limit_auth_dep.rate_limit_passed and
            rate_limit_auth_dep.authorized and
            rate_limit_auth_dep.owner.active == UserStatusEnum.active
    ):
        return inject_rate_limit_fail_response(rate_limit_auth_dep)
    try:

        redis_conn = await request.app.state.redis_pool
        latest_daily_stats_snapshot = await redis_conn.zrevrange(
            name=uniswap_v2_daily_stats_snapshot_zset,
            start=0,
            end=0,
            withscores=True
        )

        if len(latest_daily_stats_snapshot) < 1:
            return {'data': None}

        latest_payload, latest_block_height = latest_daily_stats_snapshot[0]
        latest_payload = json.loads(latest_payload.decode('utf-8'))
        payload_cid = latest_payload.get("cid")
        txHash = latest_payload.get("txHash")
        txStatus = latest_payload.get("txStatus")
        prevTxHash = latest_payload.get("prevTxHash")

        snapshot_data = await redis_conn.get(
            name=uniswap_V2_daily_stats_at_blockheight.format(int(latest_block_height))
        )
        if not snapshot_data:
            # fetch from ipfs
            payload_cid = payload_cid.decode('utf-8') if type(payload_cid) == bytes else payload_cid
            snapshot_data = await retrieve_payload_data(payload_cid, redis_conn)

        # even ipfs doesn't have payload then exit
        if not snapshot_data:
            return {'data': None}

        snapshot_data = json.loads(snapshot_data)["data"]

        daily_stats = {
            "volume24": {"currentValue": 0, "previousValue": 0, "change": 0},
            "tvl": {"currentValue": 0, "previousValue": 0, "change": 0},
            "fees24": {"currentValue": 0, "previousValue": 0, "change": 0}
        }
        for contract_obj in snapshot_data:
            if contract_obj:
                # aggregate trade volume and liquidity across all pairs
                daily_stats["volume24"]["currentValue"] += contract_obj["volume24"]["currentValue"]
                daily_stats["volume24"]["previousValue"] += contract_obj["volume24"]["previousValue"]

                daily_stats["tvl"]["currentValue"] += contract_obj["tvl"]["currentValue"]
                daily_stats["tvl"]["previousValue"] += contract_obj["tvl"]["previousValue"]

                daily_stats["fees24"]["currentValue"] += contract_obj["fees24"]["currentValue"]
                daily_stats["fees24"]["previousValue"] += contract_obj["fees24"]["previousValue"]

        # calculate percentage change
        if daily_stats["volume24"]["previousValue"] != 0:
<<<<<<< HEAD
            daily_stats["volume24"]["change"] = daily_stats["volume24"]["currentValue"] - daily_stats["volume24"][
                "previousValue"]
            daily_stats["volume24"]["change"] = daily_stats["volume24"]["change"] / daily_stats["volume24"][
                "previousValue"] * 100
=======
            daily_stats["volume24"]["change"] = daily_stats["volume24"]["currentValue"] - daily_stats["volume24"]["previousValue"]
            daily_stats["volume24"]["change"] = daily_stats["volume24"]["change"] / daily_stats["volume24"]["previousValue"] * 100
>>>>>>> 690a5f64

        if daily_stats["tvl"]["previousValue"] != 0:
            daily_stats["tvl"]["change"] = daily_stats["tvl"]["currentValue"] - daily_stats["tvl"]["previousValue"]
            daily_stats["tvl"]["change"] = daily_stats["tvl"]["change"] / daily_stats["tvl"]["previousValue"] * 100

        if daily_stats["fees24"]["previousValue"] != 0:
            daily_stats["fees24"]["change"] = daily_stats["fees24"]["currentValue"] - daily_stats["fees24"][
                "previousValue"]
            daily_stats["fees24"]["change"] = daily_stats["fees24"]["change"] / daily_stats["fees24"][
                "previousValue"] * 100

        # format output
        daily_stats["volume24"][
            "currentValue"] = f"US${number_to_abbreviated_string(round(daily_stats['volume24']['currentValue'], 2))}"
        daily_stats["volume24"][
            "previousValue"] = f"US${number_to_abbreviated_string(round(daily_stats['volume24']['previousValue'], 2))}"
        daily_stats["volume24"]["change"] = f"{round(daily_stats['volume24']['change'], 2)}%"

        daily_stats["tvl"][
            "currentValue"] = f"US${number_to_abbreviated_string(round(daily_stats['tvl']['currentValue'], 2))}"
        daily_stats["tvl"][
            "previousValue"] = f"US${number_to_abbreviated_string(round(daily_stats['tvl']['previousValue'], 2))}"
        daily_stats["tvl"]["change"] = f"{round(daily_stats['tvl']['change'], 2)}%"

        daily_stats["fees24"][
            "currentValue"] = f"US${number_to_abbreviated_string(round(daily_stats['fees24']['currentValue'], 2))}"
        daily_stats["fees24"][
            "previousValue"] = f"US${number_to_abbreviated_string(round(daily_stats['fees24']['previousValue'], 2))}"
        daily_stats["fees24"]["change"] = f"{round(daily_stats['fees24']['change'], 2)}%"

        if "/v1/api" in request.url._url:
            return {
                "data": daily_stats, "txHash": txHash, "cid": payload_cid,
                "txStatus": SNAPSHOT_STATUS_MAP[txStatus], "prevTxHash": prevTxHash,
                "block_height": snapshot_data[0].get("block_height", None),
                "block_timestamp": snapshot_data[0].get("block_timestamp", None)
            }
        else:
            return daily_stats
    except Exception as exc:
        rest_logger.error(f"Error in get_v2_pairs_daily_stats: {str(exc)}", exc_info=True)
<<<<<<< HEAD
        return {"error": "No data found"}
    finally:
        auth_redis_conn: aioredis.Redis = request.app.state.auth_aioredis_pool
        await incr_success_calls_count(auth_redis_conn, rate_limit_auth_dep)
=======
        return {"error": "No data found"}
>>>>>>> 690a5f64
<|MERGE_RESOLUTION|>--- conflicted
+++ resolved
@@ -1,23 +1,24 @@
 from typing import Optional
 from urllib.parse import urljoin
-<<<<<<< HEAD
 from rate_limiter import load_rate_limiter_scripts
-=======
 import logging
 import sys
 import json
 import os
-
->>>>>>> 690a5f64
 from fastapi import Depends, FastAPI, Request, Response, Query
-from dynaconf import settings
+from eth_utils import to_checksum_address
 from auth.helpers import rate_limit_auth_check, inject_rate_limit_fail_response, incr_success_calls_count
 from auth.redis_conn import RedisPoolCache as AuthRedisPoolCache
 from auth.data_models import RateLimitAuthCheck, UserStatusEnum
 from fastapi.staticfiles import StaticFiles
 from fastapi.middleware.cors import CORSMiddleware
-<<<<<<< HEAD
+from dynaconf import settings
+import coloredlogs
 from redis import asyncio as aioredis
+import aiohttp
+from web3 import Web3
+
+import redis_keys
 from redis_conn import RedisPoolCache
 from file_utils import read_json_file
 from redis_keys import (
@@ -25,40 +26,12 @@
     uniswap_V2_summarized_snapshots_zset, uniswap_V2_snapshot_at_blockheight,
     uniswap_v2_daily_stats_snapshot_zset, uniswap_V2_daily_stats_at_blockheight,
     uniswap_v2_tokens_snapshot_zset, uniswap_V2_tokens_at_blockheight
-=======
-from dynaconf import settings
-import coloredlogs
-from redis import asyncio as aioredis
-import aiohttp
-from web3 import Web3
-
-import redis_keys
-from redis_conn import RedisPoolCache
-from file_utils import read_json_file
-from redis_keys import (
-    uniswap_pair_cached_recent_logs,uniswap_pair_contract_tokens_addresses,
-    uniswap_V2_summarized_snapshots_zset, uniswap_V2_snapshot_at_blockheight,
-    uniswap_v2_daily_stats_snapshot_zset, uniswap_V2_daily_stats_at_blockheight,
-    uniswap_v2_tokens_snapshot_zset,uniswap_V2_tokens_at_blockheight
->>>>>>> 690a5f64
 
 )
 from utility_functions import (
     number_to_abbreviated_string,
     retrieve_payload_data
 )
-<<<<<<< HEAD
-from web3 import Web3
-from eth_utils import to_checksum_address
-import logging
-import sys
-import json
-import os
-import coloredlogs
-import aiohttp
-import redis_keys
-=======
->>>>>>> 690a5f64
 
 REDIS_CONN_CONF = {
     "host": settings['redis']['host'],
@@ -108,7 +81,6 @@
 
 @app.on_event('startup')
 async def startup_boilerplate():
-<<<<<<< HEAD
     app.state.aioredis_pool = RedisPoolCache(pool_size=100)
     await app.state.aioredis_pool.populate()
     app.state.redis_pool = app.state.aioredis_pool._aioredis_pool
@@ -119,11 +91,6 @@
     app.state.local_user_cache = dict()
     await load_rate_limiter_scripts(app.state.auth_aioredis_pool)
 
-=======
-    app.aioredis_pool = RedisPoolCache(pool_size=100)
-    await app.aioredis_pool.populate()
-    app.redis_pool = app.aioredis_pool._aioredis_pool
->>>>>>> 690a5f64
 
 def project_namespace_inject(request: Request, stream: str = Query(default='pair_total_reserves')):
     """
@@ -134,10 +101,8 @@
     audit_project_id = f'uniswap_pairContract_{stream}_{pair_contract_address}_{settings.NAMESPACE}'
     return audit_project_id
 
-<<<<<<< HEAD
-#TODO: This will not be required unless we are serving archived data.
-=======
->>>>>>> 690a5f64
+
+# TODO: This will not be required unless we are serving archived data.
 async def save_request_data(
         request: Request,
         request_id: str,
@@ -160,6 +125,7 @@
     request_info_json = json.dumps(request_info_data)
     _ = await redis_conn.set(request_info_key, request_info_json)
 
+
 async def delete_request_data(
         request: Request,
         request_id: str
@@ -169,6 +135,7 @@
 
     # Delete the request info data
     _ = await redis_conn.delete(key=request_info_key)
+
 
 @app.get('/snapshots/{pair_contract_address:str}')
 async def get_past_snapshots(
@@ -186,7 +153,8 @@
     ):
         return inject_rate_limit_fail_response(rate_limit_auth_dep)
     if maxCount > 100:
-        return {"error": "Data being queried is more than 100 snapshots. Querying data for upto last 100 snapshots is supported."}
+        return {
+            "error": "Data being queried is more than 100 snapshots. Querying data for upto last 100 snapshots is supported."}
     max_count = 10 if not maxCount else maxCount
     last_block_height_url = urljoin(settings.AUDIT_PROTOCOL_ENGINE.URL, f'/{audit_project_id}/payloads/height')
     async with aiohttp.ClientSession() as session:
@@ -225,11 +193,6 @@
             await incr_success_calls_count(auth_redis_conn, rate_limit_auth_dep)
             return resp_json
 
-<<<<<<< HEAD
-
-def get_tokens_liquidity_for_sort(pairData):
-    return pairData["token0LiquidityUSD"] + pairData["token1LiquidityUSD"]
-
 
 @app.get('/pair_address')
 async def get_pair_contract_from_tokens(
@@ -321,11 +284,10 @@
         return {'data': pair_snapshot_data}
 
 
-=======
 def get_tokens_liquidity_for_sort(pairData):
     return pairData["token0LiquidityUSD"] + pairData["token1LiquidityUSD"]
 
->>>>>>> 690a5f64
+
 @app.get('/v1/api/v2-pairs')
 @app.get('/v2-pairs')
 async def get_v2_pairs_data(
@@ -393,14 +355,9 @@
 @app.get('/v1/api/v2-pairs/snapshots')
 @app.get('/v2-pairs/snapshots')
 async def get_v2_pairs_snapshots(
-<<<<<<< HEAD
-        request: Request,
-        response: Response,
-        rate_limit_auth_dep: RateLimitAuthCheck = Depends(rate_limit_auth_check)
-=======
-    request: Request,
-    response: Response
->>>>>>> 690a5f64
+        request: Request,
+        response: Response,
+        rate_limit_auth_dep: RateLimitAuthCheck = Depends(rate_limit_auth_check)
 ):
     if not (
             rate_limit_auth_dep.rate_limit_passed and
@@ -424,19 +381,14 @@
         ))
     }
 
+
 @app.get('/v1/api/v2-pairs/{block_height:int}')
 @app.get('/v2-pairs/{block_height:int}')
 async def get_v2_pairs_at_block_height(
-<<<<<<< HEAD
         request: Request,
         response: Response,
         block_height: int,
         rate_limit_auth_dep: RateLimitAuthCheck = Depends(rate_limit_auth_check)
-=======
-    request: Request,
-    response: Response,
-    block_height: int
->>>>>>> 690a5f64
 ):
     if not (
             rate_limit_auth_dep.rate_limit_passed and
@@ -507,10 +459,7 @@
         }
     else:
         return payload_data
-<<<<<<< HEAD
-
-=======
->>>>>>> 690a5f64
+
 
 @app.get('/v1/api/v2-daily-stats/snapshots')
 @app.get('/v2-daily-stats/snapshots')
@@ -573,10 +522,6 @@
     tx_hash = latest_payload.get("txHash")
     tx_status = latest_payload.get("txStatus")
     prev_tx_hash = latest_payload.get("prevTxHash")
-<<<<<<< HEAD
-=======
-
->>>>>>> 690a5f64
 
     try:
         snapshot_data = await redis_conn.get(
@@ -612,15 +557,14 @@
 
         # calculate percentage change
         if daily_stats["volume24"]["previousValue"] != 0:
-<<<<<<< HEAD
             daily_stats["volume24"]["change"] = daily_stats["volume24"]["currentValue"] - daily_stats["volume24"][
                 "previousValue"]
             daily_stats["volume24"]["change"] = daily_stats["volume24"]["change"] / daily_stats["volume24"][
                 "previousValue"] * 100
-=======
-            daily_stats["volume24"]["change"] = daily_stats["volume24"]["currentValue"] - daily_stats["volume24"]["previousValue"]
-            daily_stats["volume24"]["change"] = daily_stats["volume24"]["change"] / daily_stats["volume24"]["previousValue"] * 100
->>>>>>> 690a5f64
+            daily_stats["volume24"]["change"] = daily_stats["volume24"]["currentValue"] - daily_stats["volume24"][
+                "previousValue"]
+            daily_stats["volume24"]["change"] = daily_stats["volume24"]["change"] / daily_stats["volume24"][
+                "previousValue"] * 100
 
         if daily_stats["tvl"]["previousValue"] != 0:
             daily_stats["tvl"]["change"] = daily_stats["tvl"]["currentValue"] - daily_stats["tvl"]["previousValue"]
@@ -655,12 +599,8 @@
             return {
                 "data": daily_stats, "txHash": tx_hash, "cid": payload_cid,
                 "txStatus": SNAPSHOT_STATUS_MAP[tx_status], "prevTxHash": prev_tx_hash,
-<<<<<<< HEAD
                 "block_height": snapshot_data[0].get("block_height", None),
                 "block_timestamp": snapshot_data[0].get("block_timestamp", None)
-=======
-                "block_height": snapshot_data[0].get("block_height", None), "block_timestamp": snapshot_data[0].get("block_timestamp", None)
->>>>>>> 690a5f64
             }
         else:
             return daily_stats
@@ -674,6 +614,7 @@
         auth_redis_conn: aioredis.Redis = request.app.state.auth_aioredis_pool
         await incr_success_calls_count(auth_redis_conn, rate_limit_auth_dep)
 
+
 @app.get('/v2-pairs-recent-logs')
 async def get_v2_pairs_recent_logs(
         request: Request,
@@ -695,12 +636,9 @@
     else:
         data = {"error": "No data found"}
 
-<<<<<<< HEAD
-    auth_redis_conn: aioredis.Redis = request.app.state.auth_aioredis_pool
-    await incr_success_calls_count(auth_redis_conn, rate_limit_auth_dep)
-
-=======
->>>>>>> 690a5f64
+    auth_redis_conn: aioredis.Redis = request.app.state.auth_aioredis_pool
+    await incr_success_calls_count(auth_redis_conn, rate_limit_auth_dep)
+
     return data
 
 
@@ -718,13 +656,8 @@
     ):
         return inject_rate_limit_fail_response(rate_limit_auth_dep)
     pair_tokens_addresses = {}
-<<<<<<< HEAD
     all_pair_contracts = read_json_file('static/cached_pair_addresses.json', rest_logger)
     redis_conn = await request.app.state.redis_pool
-=======
-    all_pair_contracts = read_json_file('static/cached_pair_addresses.json',rest_logger)
-    redis_conn = await request.app.redis_pool
->>>>>>> 690a5f64
 
     # get pair's token addresses ( pair -> token0, token1)
     redis_pipe = redis_conn.pipeline()
@@ -747,11 +680,7 @@
         return token0 == token_contract or token1 == token_contract
 
     # filter by token address
-<<<<<<< HEAD
     pair_tokens_addresses = {k: v for (k, v) in pair_tokens_addresses.items() if filter_token(v)}
-=======
-    pair_tokens_addresses = {k:v for (k,v) in pair_tokens_addresses.items() if filter_token(v)}
->>>>>>> 690a5f64
 
     # get recent logs of filtered pairs
     pairs_log = await redis_conn.mget(*pair_tokens_addresses.keys())
@@ -769,10 +698,7 @@
 
     return pairs_log
 
-<<<<<<< HEAD
-
-=======
->>>>>>> 690a5f64
+
 def sort_on_liquidity(tokenData):
     return tokenData["liquidityUSD"]
 
@@ -840,14 +766,9 @@
 @app.get('/v1/api/v2-tokens')
 @app.get('/v2-tokens')
 async def get_v2_tokens(
-<<<<<<< HEAD
-        request: Request,
-        response: Response,
-        rate_limit_auth_dep: RateLimitAuthCheck = Depends(rate_limit_auth_check)
-=======
-    request: Request,
-    response: Response
->>>>>>> 690a5f64
+        request: Request,
+        response: Response,
+        rate_limit_auth_dep: RateLimitAuthCheck = Depends(rate_limit_auth_check)
 ):
     if not (
             rate_limit_auth_dep.rate_limit_passed and
@@ -892,13 +813,9 @@
         data = json.loads(snapshot_data)
 
     data = create_v2_token_snapshot(data)
-
-<<<<<<< HEAD
-    auth_redis_conn: aioredis.Redis = request.app.state.auth_aioredis_pool
-    await incr_success_calls_count(auth_redis_conn, rate_limit_auth_dep)
-
-=======
->>>>>>> 690a5f64
+    auth_redis_conn: aioredis.Redis = request.app.state.auth_aioredis_pool
+    await incr_success_calls_count(auth_redis_conn, rate_limit_auth_dep)
+
     if "/v1/api" in request.url._url:
         return {
             "data": data, "txHash": tx_hash, "cid": latest_payload_cid,
@@ -908,25 +825,6 @@
     else:
         return data
 
-def create_v2_token_snapshot(data):
-    data.sort(key=sort_on_liquidity, reverse=True)
-    tokens_snapshot = []
-    #for i in range(len(data)):
-    for i,token_data in enumerate(data):
-        tokens_snapshot.append({
-            "index": i,
-            "contract_address":token_data["contractAddress"],
-            "name": token_data["name"],
-            "symbol": token_data["symbol"],
-            "liquidity": f"US${round(abs(token_data['liquidityUSD'])):,}",
-            "volume_24h": f"US${round(abs(token_data['tradeVolumeUSD_24h'])):,}",
-            "volume_7d":f"US${round(abs(token_data['tradeVolumeUSD_7d']))}",
-            "price": f"US${round(abs(token_data['price']), 5):,}",
-            "price_change_24h": f"{round(token_data['priceChangePercent_24h'], 2)}%",
-            "block_height": int(token_data["block_height"]),
-            "block_timestamp": int(token_data["block_timestamp"])
-        })
-    return tokens_snapshot
 
 def create_v2_token_snapshot(data):
     data.sort(key=sort_on_liquidity, reverse=True)
@@ -949,6 +847,27 @@
     return tokens_snapshot
 
 
+def create_v2_token_snapshot(data):
+    data.sort(key=sort_on_liquidity, reverse=True)
+    tokens_snapshot = []
+    # for i in range(len(data)):
+    for i, token_data in enumerate(data):
+        tokens_snapshot.append({
+            "index": i,
+            "contract_address": token_data["contractAddress"],
+            "name": token_data["name"],
+            "symbol": token_data["symbol"],
+            "liquidity": f"US${round(abs(token_data['liquidityUSD'])):,}",
+            "volume_24h": f"US${round(abs(token_data['tradeVolumeUSD_24h'])):,}",
+            "volume_7d": f"US${round(abs(token_data['tradeVolumeUSD_7d']))}",
+            "price": f"US${round(abs(token_data['price']), 5):,}",
+            "price_change_24h": f"{round(token_data['priceChangePercent_24h'], 2)}%",
+            "block_height": int(token_data["block_height"]),
+            "block_timestamp": int(token_data["block_timestamp"])
+        })
+    return tokens_snapshot
+
+
 @app.get('/v1/api/v2-tokens/snapshots')
 @app.get('/v2-tokens/snapshots')
 async def get_v2_tokens_snapshots(
@@ -979,6 +898,7 @@
         ))
     }
 
+
 @app.get('/v1/api/v2-tokens/{block_height:int}')
 @app.get('/v2-tokens/{block_height:int}')
 async def get_v2_tokens_data_by_block(
@@ -1028,12 +948,9 @@
 
     snapshot_data = create_v2_token_snapshot(snapshot_data)
 
-<<<<<<< HEAD
-    auth_redis_conn: aioredis.Redis = request.app.state.auth_aioredis_pool
-    await incr_success_calls_count(auth_redis_conn, rate_limit_auth_dep)
-
-=======
->>>>>>> 690a5f64
+    auth_redis_conn: aioredis.Redis = request.app.state.auth_aioredis_pool
+    await incr_success_calls_count(auth_redis_conn, rate_limit_auth_dep)
+
     if "/v1/api" in request.url._url:
         return {
             "data": snapshot_data, "txHash": txHash, "cid": payload_cid,
@@ -1043,6 +960,7 @@
         }
     else:
         return snapshot_data
+
 
 @app.get('/v1/api/v2-daily-stats')
 @app.get('/v2-daily-stats')
@@ -1110,15 +1028,10 @@
 
         # calculate percentage change
         if daily_stats["volume24"]["previousValue"] != 0:
-<<<<<<< HEAD
             daily_stats["volume24"]["change"] = daily_stats["volume24"]["currentValue"] - daily_stats["volume24"][
                 "previousValue"]
             daily_stats["volume24"]["change"] = daily_stats["volume24"]["change"] / daily_stats["volume24"][
                 "previousValue"] * 100
-=======
-            daily_stats["volume24"]["change"] = daily_stats["volume24"]["currentValue"] - daily_stats["volume24"]["previousValue"]
-            daily_stats["volume24"]["change"] = daily_stats["volume24"]["change"] / daily_stats["volume24"]["previousValue"] * 100
->>>>>>> 690a5f64
 
         if daily_stats["tvl"]["previousValue"] != 0:
             daily_stats["tvl"]["change"] = daily_stats["tvl"]["currentValue"] - daily_stats["tvl"]["previousValue"]
@@ -1160,11 +1073,7 @@
             return daily_stats
     except Exception as exc:
         rest_logger.error(f"Error in get_v2_pairs_daily_stats: {str(exc)}", exc_info=True)
-<<<<<<< HEAD
         return {"error": "No data found"}
     finally:
         auth_redis_conn: aioredis.Redis = request.app.state.auth_aioredis_pool
         await incr_success_calls_count(auth_redis_conn, rate_limit_auth_dep)
-=======
-        return {"error": "No data found"}
->>>>>>> 690a5f64
